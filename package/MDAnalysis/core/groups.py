--- conflicted
+++ resolved
@@ -4,14 +4,10 @@
 """
 import numpy as np
 
-<<<<<<< HEAD
 from . import selection
 
 
-def make_group(top):
-=======
 def make_group():
->>>>>>> 6fff34d4
     """Generate the Group class with attributes according to the topology.
 
     """
