.. Contains the formatted docstrings for the transformations located in 'mdanalysis/MDAnalysis/transformations'
.. _transformations:

**************************
Trajectory transformations
**************************

.. module:: MDAnalysis.transformations

The transformations submodule :mod:`MDAnalysis.transformations` contains a
collection of functions to modify the trajectory. Coordinate transformations,
such as PBC corrections and molecule fitting are often required for some
analyses and visualization, and the functions in this module allow
transformations to be applied on-the-fly.  These transformation functions
(``transformation_1`` and ``transformation_2`` in the following example) can be
called by the user for any given :class:`Timestep` of the trajectory,

.. code-block:: python

    u = MDAnalysis.Universe(topology, trajectory)

    for ts in u.trajectory:
       ts = transformation_2(transformation_1(ts))

where they change the coordinates of the timestep ``ts`` in place.  However, it
is much more convenient to associate a whole workflow of transformations with a
trajectory and have the transformations be called automatically. One can add a
workflow (a sequence of transformations) using the
:meth:`Universe.trajectory.add_transformations
<MDAnalysis.coordinates.base.ReaderBase.add_transformations>` method of a
trajectory,

.. code-block:: python

    workflow = [transformation_1, transformation_2]    
    u.trajectory.add_transformations(*workflow)

or upon :class:`Universe <MDAnalysis.core.universe.Universe>`
creation using the keyword argument `transformations`:

.. code-block:: python
    
    u = MDAnalysis.Universe(topology, trajectory, transformations=workflow)

Note that in the two latter cases, the workflow cannot be changed after having
being added.

A simple transformation that takes no other arguments but a :class:`Timestep` can be defined
as the following example:

.. code-block:: python

    def up_by_2(ts):
    	"""
    	Translate all coordinates by 2 angstroms up along the Z dimension.
    	"""
    	ts.positions = ts.positions + np.array([0, 0, 2], dtype=np.float32)
    	return ts


If the transformation requires other arguments besides the :class:`Timestep`, the transformation 
takes these arguments, while a wrapped function takes the :class:`Timestep` object as 
argument. 
So, a transformation can be roughly defined as follows:

.. code-block:: python

    def up_by_x(distance):
    	"""
    	Creates a transformation that will translate all coordinates by a given amount along the Z dimension.
    	"""
    	def wrapped(ts):
        	ts.positions = ts.positions + np.array([0, 0, distance], dtype=np.float32)
        return ts
    return wrapped
    
    
An alternative to using a wrapped function is using partials from :mod:`functools`. The
above function can be written as:

.. code-block:: python

    import functools

    def up_by_x(ts, distance):
    	ts.positions = ts.positions + np.array([0, 0, distance], dtype=np.float32)
    	return ts

    up_by_2 = functools.partial(up_by_x, distance=2)


See :func:`MDAnalysis.transformations.translate` for a simple example.    
    

.. rubric:: Examples

Translating the coordinates of a frame:

.. code-block:: python

    u = MDAnalysis.Universe(topology, trajectory)
    new_ts = MDAnalysis.transformations.translate([1,1,1])(u.trajectory.ts)

e.g. create a workflow and adding it to the trajectory:

.. code-block:: python

    u = MDAnalysis.Universe(topology, trajectory)
    workflow = [MDAnalysis.transformations.translate([1,1,1]), 
                MDAnalysis.transformations.translate([1,2,3])]
    u.trajectory.add_transformations(*workflow)

e.g. giving a workflow as a keyword argument when defining the universe:

.. code-block:: python
    
    workflow = [MDAnalysis.transformations.translate([1,1,1]), 
                MDAnalysis.transformations.translate([1,2,3])]
    u = MDAnalysis.Universe(topology, trajectory, transformations=workflow)
    
    
.. rubric:: Currently implemented transformations

.. toctree::
   
   ./transformations/translate
   ./transformations/rotate
<<<<<<< HEAD
   ./transformations/fit
=======
   ./transformations/positionaveraging
>>>>>>> c7c394e6
<|MERGE_RESOLUTION|>--- conflicted
+++ resolved
@@ -125,8 +125,5 @@
    
    ./transformations/translate
    ./transformations/rotate
-<<<<<<< HEAD
    ./transformations/fit
-=======
-   ./transformations/positionaveraging
->>>>>>> c7c394e6
+   ./transformations/positionaveraging