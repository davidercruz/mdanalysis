--- conflicted
+++ resolved
@@ -96,8 +96,6 @@
 .. toctree::
    
    ./transformations/translate
-<<<<<<< HEAD
    ./transformations/rotate
-=======
->>>>>>> 917b60dd
-   ./transformations/wrap+   ./transformations/wrap
+
